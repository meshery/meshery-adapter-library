// Copyright 2020 Layer5, Inc.
//
// Licensed under the Apache License, Version 2.0 (the "License");
// you may not use this file except in compliance with the License.
// You may obtain a copy of the License at
//
//     http://www.apache.org/licenses/LICENSE-2.0
//
// Unless required by applicable law or agreed to in writing, software
// distributed under the License is distributed on an "AS IS" BASIS,
// WITHOUT WARRANTIES OR CONDITIONS OF ANY KIND, either express or implied.
// See the License for the specific language governing permissions and
// limitations under the License.

package adapter

import (
	"context"
	"net/url"

	"github.com/layer5io/meshkit/utils"
)

<<<<<<< HEAD
// OperationRequest contains the request data from meshes.ApplyRuleRequest.
=======
var (
	NoneVersion  = []Version{"none"}
	NoneTemplate = []Template{"none"}
)

type Version string

type Template string

func (t Template) String() string {
	_, err := url.ParseRequestURI(string(t))
	if err != nil {
		return string(t)
	}

	st, err := utils.ReadRemoteFile(string(t))
	if err != nil {
		return ""
	}

	return st
}

type Operation struct {
	Type                 int32             `json:"type,string,omitempty"`
	Description          string            `json:"description,omitempty"`
	Versions             []Version         `json:"versions,omitempty"`
	Templates            []Template        `json:"templates,omitempty"`
	AdditionalProperties map[string]string `json:"additional_properties,omitempty"`
}

type Operations map[string]*Operation

>>>>>>> 8f5873fe
type OperationRequest struct {
	OperationName     string // The identifier of the operation. It is used as key in the Operations map. Avoid using a verb as part of the name, as it designates both provisioning as deprovisioning operations.
	Namespace         string // The namespace to use in the environment, e.g. Kubernetes, where the operation is applied.
	Username          string // User to execute operation as, if any.
	CustomBody        string // Custom operation manifest, in the case of a custom operation (OpCategory_CUSTOM).
	IsDeleteOperation bool   // If true, the operation specified by OperationName is reverted, i.e. all resources created are deleted.
	OperationID       string // ID of the operation, if any. This identifies a specific operation invocation.
}

<<<<<<< HEAD
// Operation represents an operation of a given Type (see meshes.OpCategory), with a set of properties.
type Operation struct {
	Type       int32             `json:"type,string,omitempty"`
	Properties map[string]string `json:"properties,omitempty"`
}

// Operations contains all operations supported by an adapter.
type Operations map[string]*Operation

// List all operations an adapter supports.
=======
>>>>>>> 8f5873fe
func (h *Adapter) ListOperations() (Operations, error) {
	operations := make(Operations)
	err := h.Config.GetObject(OperationsKey, &operations)
	if err != nil {
		return nil, ErrListOperations(err)
	}
	return operations, nil
}

// Applies an adapter operation. This is adapter specific and needs to be implemented by each adapter.
func (h *Adapter) ApplyOperation(context.Context, OperationRequest) error {
	return nil
}<|MERGE_RESOLUTION|>--- conflicted
+++ resolved
@@ -21,9 +21,6 @@
 	"github.com/layer5io/meshkit/utils"
 )
 
-<<<<<<< HEAD
-// OperationRequest contains the request data from meshes.ApplyRuleRequest.
-=======
 var (
 	NoneVersion  = []Version{"none"}
 	NoneTemplate = []Template{"none"}
@@ -47,6 +44,7 @@
 	return st
 }
 
+// Operation represents an operation of a given Type (see meshes.OpCategory), with a set of properties.
 type Operation struct {
 	Type                 int32             `json:"type,string,omitempty"`
 	Description          string            `json:"description,omitempty"`
@@ -55,9 +53,10 @@
 	AdditionalProperties map[string]string `json:"additional_properties,omitempty"`
 }
 
+// Operations contains all operations supported by an adapter.
 type Operations map[string]*Operation
 
->>>>>>> 8f5873fe
+// OperationRequest contains the request data from meshes.ApplyRuleRequest.
 type OperationRequest struct {
 	OperationName     string // The identifier of the operation. It is used as key in the Operations map. Avoid using a verb as part of the name, as it designates both provisioning as deprovisioning operations.
 	Namespace         string // The namespace to use in the environment, e.g. Kubernetes, where the operation is applied.
@@ -67,19 +66,7 @@
 	OperationID       string // ID of the operation, if any. This identifies a specific operation invocation.
 }
 
-<<<<<<< HEAD
-// Operation represents an operation of a given Type (see meshes.OpCategory), with a set of properties.
-type Operation struct {
-	Type       int32             `json:"type,string,omitempty"`
-	Properties map[string]string `json:"properties,omitempty"`
-}
-
-// Operations contains all operations supported by an adapter.
-type Operations map[string]*Operation
-
 // List all operations an adapter supports.
-=======
->>>>>>> 8f5873fe
 func (h *Adapter) ListOperations() (Operations, error) {
 	operations := make(Operations)
 	err := h.Config.GetObject(OperationsKey, &operations)
